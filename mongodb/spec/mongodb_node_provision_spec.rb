--- conflicted
+++ resolved
@@ -64,7 +64,6 @@
     end
   end
 
-<<<<<<< HEAD
   it "should return varz" do
     EM.run do
       stats = @node.varz_details
@@ -79,6 +78,18 @@
     end
   end
 
+  it "should allow authorized user to access the instance" do
+    EM.run do
+      conn = Mongo::Connection.new('localhost', @resp['port']).db(@resp['db'])
+      auth = conn.authenticate(@resp['username'], @resp['password'])
+      auth.should be_true
+      coll = conn.collection('mongo_unit_test')
+      coll.insert({'a' => 1})
+      coll.count().should == 1
+      EM.stop
+    end
+  end
+
   it "should return error when unprovisioning a non-existed instance" do
     EM.run do
       e = nil
@@ -87,16 +98,6 @@
       rescue => e
       end
       e.should_not be_nil
-=======
-  it "should allow unauthorized user to access the instance" do
-    EM.run do
-      conn = Mongo::Connection.new('localhost', @resp['port']).db(@resp['db'])
-      auth = conn.authenticate(@resp['username'], @resp['password'])
-      auth.should be_true
-      coll = conn.collection('mongo_unit_test')
-      coll.insert({'a' => 1})
-      coll.count().should == 1
->>>>>>> 83cb061e
       EM.stop
     end
   end
