--- conflicted
+++ resolved
@@ -75,10 +75,6 @@
 
   def provision(plan, credentials = nil)
     instance = ProvisionedInstance.new
-<<<<<<< HEAD
-    instance.name = "rabbitmq-#{UUIDTools::UUID.random_create.to_s}"
-=======
->>>>>>> 40abff7e
     instance.plan = plan
     instance.plan_option = ""
     if credentials
