---
# cloud_controller_uri: api.vcap.me
service:
  name: rabbitmq
  version: "2.4"
  description: 'RabbitMQ message queue'
  plans: ['free']
  tags: ['rabbitmq', 'rabitmq-2.4', 'message-queue', 'amqp']
<<<<<<< HEAD
ip_route: localhost
=======
#proxy:
#   host: proxy
#   port: 8080
#   keepalive: true
host: localhost
>>>>>>> 0570a8b0
index: 0
token: "0xdeadbeef"
logging:
  level: debug
mbus: nats://localhost:4222
pid: /var/vcap/sys/run/rabbit_gateway.pid
# allow_over_provision: false<|MERGE_RESOLUTION|>--- conflicted
+++ resolved
@@ -6,15 +6,11 @@
   description: 'RabbitMQ message queue'
   plans: ['free']
   tags: ['rabbitmq', 'rabitmq-2.4', 'message-queue', 'amqp']
-<<<<<<< HEAD
 ip_route: localhost
-=======
 #proxy:
 #   host: proxy
 #   port: 8080
 #   keepalive: true
-host: localhost
->>>>>>> 0570a8b0
 index: 0
 token: "0xdeadbeef"
 logging:
